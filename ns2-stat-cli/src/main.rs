--- conflicted
+++ resolved
@@ -39,34 +39,6 @@
     let mut users = stats
         .users
         .into_iter()
-<<<<<<< HEAD
-        .filter_map(
-            |(
-                name,
-                User {
-                    kills,
-                    assists,
-                    deaths,
-                    kd,
-                    kda,
-                    ..
-                },
-            )| {
-                if kills <= 50 || deaths <= 50 {
-                    None
-                } else {
-                    Some(UserRow {
-                        name,
-                        kills,
-                        assists,
-                        deaths,
-                        kd,
-                        kda,
-                    })
-                }
-            },
-        )
-=======
         .filter_map(|(name, User { kills, assists, deaths, kd, kda })| {
             if kills > 50 || deaths > 50 {
                 Some(UserRow { name, kills, assists, deaths, kd, kda })
@@ -74,7 +46,6 @@
                 None
             }
         })
->>>>>>> f410329a
         .collect::<Vec<_>>();
     users.sort_by_key(|user| -(user.kd * 100f32) as i32);
     table::print_table(
